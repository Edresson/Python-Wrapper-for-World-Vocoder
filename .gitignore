<<<<<<< HEAD
test/
*.cpp
*.pyd
.pypirc
.vscode

# Created by https://www.gitignore.io

### Python ###
# Byte-compiled / optimized / DLL files
__pycache__/
*.py[cod]

# C extensions
*.so

# Distribution / packaging
.Python
env/
build/
develop-eggs/
dist/
downloads/
eggs/
lib/
lib64/
parts/
sdist/
var/
*.egg-info/
.installed.cfg
*.egg

# PyInstaller
#  Usually these files are written by a python script from a template
#  before PyInstaller builds the exe, so as to inject date/other infos into it.
*.manifest
*.spec

# Installer logs
pip-log.txt
pip-delete-this-directory.txt

# Unit test / coverage reports
htmlcov/
.tox/
.coverage
.cache
nosetests.xml
coverage.xml

# Translations
*.mo
*.pot

# Django stuff:
*.log

# Sphinx documentation
docs/_build/

# PyBuilder
target/


### IPythonNotebook ###
# Temporary data
.ipynb_checkpoints/


### SublimeText ###
# cache files for sublime text
*.tmlanguage.cache
*.tmPreferences.cache
*.stTheme.cache

# workspace files are user-specific
*.sublime-workspace

# project files should be checked into the repository, unless a significant
# proportion of contributors will probably not be using SublimeText
# *.sublime-project

# sftp configuration file
sftp-config.json


### Emacs ###
# -*- mode: gitignore; -*-
*~
\#*\#
/.emacs.desktop
/.emacs.desktop.lock
*.elc
auto-save-list
tramp
.\#*

# Org-mode
.org-id-locations
*_archive

# flymake-mode
*_flymake.*

# eshell files
/eshell/history
/eshell/lastdir

# elpa packages
/elpa/

# reftex files
*.rel

# AUCTeX auto folder
/auto/

# cask packages
.cask/


### Vim ###
[._]*.s[a-w][a-z]
[._]s[a-w][a-z]
*.un~
Session.vim
.netrwhist
*~


### C++ ###
# Compiled Object files
*.slo
*.lo
*.o
*.obj

# Precompiled Headers
*.gch
*.pch

# Compiled Dynamic libraries
*.so
*.dylib
*.dll

# Fortran module files
*.mod

# Compiled Static libraries
*.lai
*.la
*.a
*.lib

# Executables
*.exe
*.out
*.app


### OSX ###
.DS_Store
.AppleDouble
.LSOverride

# Icon must end with two \r
Icon


# Thumbnails
._*

# Files that might appear on external disk
.Spotlight-V100
.Trashes

# Directories potentially created on remote AFP share
.AppleDB
.AppleDesktop
Network Trash Folder
Temporary Items
.apdisk


### Linux ###
*~

# KDE directory preferences
.directory

# Linux trash folder which might appear on any partition or disk
.Trash-*
=======
test/
*.cpp
*.pyd
.pypirc
.vscode

# Created by https://www.gitignore.io

### Python ###
# Byte-compiled / optimized / DLL files
__pycache__/
*.py[cod]

# C extensions
*.so

# Distribution / packaging
.Python
env/
build/
develop-eggs/
dist/
downloads/
eggs/
lib/
lib64/
parts/
sdist/
var/
*.egg-info/
.installed.cfg
*.egg

# PyInstaller
#  Usually these files are written by a python script from a template
#  before PyInstaller builds the exe, so as to inject date/other infos into it.
*.manifest
*.spec

# Installer logs
pip-log.txt
pip-delete-this-directory.txt

# Unit test / coverage reports
htmlcov/
.tox/
.coverage
.cache
nosetests.xml
coverage.xml

# Translations
*.mo
*.pot

# Django stuff:
*.log

# Sphinx documentation
docs/_build/

# PyBuilder
target/


### IPythonNotebook ###
# Temporary data
.ipynb_checkpoints/


### SublimeText ###
# cache files for sublime text
*.tmlanguage.cache
*.tmPreferences.cache
*.stTheme.cache

# workspace files are user-specific
*.sublime-workspace

# project files should be checked into the repository, unless a significant
# proportion of contributors will probably not be using SublimeText
# *.sublime-project

# sftp configuration file
sftp-config.json


### Emacs ###
# -*- mode: gitignore; -*-
*~
\#*\#
/.emacs.desktop
/.emacs.desktop.lock
*.elc
auto-save-list
tramp
.\#*

# Org-mode
.org-id-locations
*_archive

# flymake-mode
*_flymake.*

# eshell files
/eshell/history
/eshell/lastdir

# elpa packages
/elpa/

# reftex files
*.rel

# AUCTeX auto folder
/auto/

# cask packages
.cask/


### Vim ###
[._]*.s[a-w][a-z]
[._]s[a-w][a-z]
*.un~
Session.vim
.netrwhist
*~


### C++ ###
# Compiled Object files
*.slo
*.lo
*.o
*.obj

# Precompiled Headers
*.gch
*.pch

# Compiled Dynamic libraries
*.so
*.dylib
*.dll

# Fortran module files
*.mod

# Compiled Static libraries
*.lai
*.la
*.a
*.lib

# Executables
*.exe
*.out
*.app


### OSX ###
.DS_Store
.AppleDouble
.LSOverride

# Icon must end with two \r
Icon


# Thumbnails
._*

# Files that might appear on external disk
.Spotlight-V100
.Trashes

# Directories potentially created on remote AFP share
.AppleDB
.AppleDesktop
Network Trash Folder
Temporary Items
.apdisk


### Linux ###
*~

# KDE directory preferences
.directory

# Linux trash folder which might appear on any partition or disk
.Trash-*
>>>>>>> 41b48be9
<|MERGE_RESOLUTION|>--- conflicted
+++ resolved
@@ -1,4 +1,3 @@
-<<<<<<< HEAD
 test/
 *.cpp
 *.pyd
@@ -193,7 +192,6 @@
 
 # Linux trash folder which might appear on any partition or disk
 .Trash-*
-=======
 test/
 *.cpp
 *.pyd
@@ -387,5 +385,4 @@
 .directory
 
 # Linux trash folder which might appear on any partition or disk
-.Trash-*
->>>>>>> 41b48be9
+.Trash-*